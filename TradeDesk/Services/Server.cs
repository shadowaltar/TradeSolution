﻿using Common;
using Common.Web;
using log4net;
using ScottPlot.Renderable;
using System;
using System.Collections.Generic;
using System.Net;
using System.Net.Http;
using System.Net.Http.Headers;
using System.Net.Http.Json;
using System.Net.WebSockets;
<<<<<<< HEAD
using System.Security;
=======
>>>>>>> deb449a5
using System.Text;
using System.Text.Json.Nodes;
using System.Threading.Tasks;
using TradeCommon.Constants;
using TradeCommon.Essentials;
using TradeCommon.Essentials.Instruments;
using TradeCommon.Essentials.Portfolios;
using TradeCommon.Essentials.Quotes;
using TradeCommon.Essentials.Trading;
using TradeCommon.Runtime;
using TradeDesk.Utils;

namespace TradeDesk.Services;
public class Server
{
    private static readonly ILog _log = Logger.New();

    private string _token;
    private string _url;
<<<<<<< HEAD
    private readonly HttpClient _client = new HttpClient();
=======
>>>>>>> deb449a5
    private ClientWebSocket? _ohlcWebSocket;

    private static readonly CookieContainer _cookieContainer = new();
    private static readonly HttpClientHandler _clientHandler = new()
    {
        AllowAutoRedirect = true,
        UseCookies = true,
        CookieContainer = _cookieContainer,
        ServerCertificateCustomValidationCallback = (httpRequestMessage, cert, cetChain, policyErrors) =>
        {
            return true;
        }
    };
    private readonly HttpClient _client = new(_clientHandler);

    public event Action<OhlcPrice>? OhlcReceived;

    public void Setup(string rootUrl, string token)
    {
        _token = token;
        _url = rootUrl.Trim('/');
    }

    public async Task<List<Security>> GetSecurities()
    {
        try
        {
            var url = $"{_url}/{RestApiConstants.Static}/{RestApiConstants.Securities}";
            var uri = new Uri(url).AddParameters(("exchange", ExternalNames.Binance), ("sec-type", SecurityType.Fx.ToString()), ("limit", 50000.ToString()));
            var request = new HttpRequestMessage(HttpMethod.Get, uri);
            request.Headers.Authorization = new AuthenticationHeaderValue("Bearer", _token);
            var response = await _client.SendAsync(request);
            var jsonNode = await response.ParseJsonNode(_log);
            if (jsonNode is not JsonArray jsonArray)
            {
                _log.Error("Failed to get orders.");
                return new();
            }
            return Json.Deserialize<List<Security>>(jsonArray) ?? new();
        }
        catch (Exception e)
        {
            _log.Error("Failed to get orders.", e);
            return new();
        }
    }

    public async Task<List<Order>> GetOrders(string securityCode, DateTime? startFrom = null)
    {
        try
        {
            var url = $"{_url}/{RestApiConstants.ExecutionRoot}/{RestApiConstants.QueryOrders}";
            var uri = new Uri(url).AddParameters(("symbol", securityCode));
            if (startFrom == null)
                uri.AddParameters(("where", DataSourceType.MemoryCached.ToString()));
            else
                uri.AddParameters(("start", startFrom.Value.ToString("yyyyMMdd")), ("where", DataSourceType.InternalStorage.ToString()));
            var request = new HttpRequestMessage(HttpMethod.Post, uri);
            request.Headers.Authorization = new AuthenticationHeaderValue("Bearer", _token);
            var response = await _client.SendAsync(request);
            var jsonNode = await response.ParseJsonNode(_log);
            if (jsonNode is not JsonArray jsonArray)
            {
                _log.Error("Failed to get orders.");
                return new();
            }
            return Json.Deserialize<List<Order>>(jsonArray) ?? new();
        }
        catch (Exception e)
        {
            _log.Error("Failed to get orders.", e);
            return new();
        }
    }

    public async Task<List<Trade>> GetTrades(string securityCode, DateTime? startFrom = null)
    {
        try
        {
            var url = $"{_url}/{RestApiConstants.ExecutionRoot}/{RestApiConstants.QueryTrades}";
            var uri = new Uri(url).AddParameters(("symbol", securityCode));
            if (startFrom == null)
                uri.AddParameters(("where", DataSourceType.MemoryCached.ToString()));
            else
                uri.AddParameters(("start", startFrom.Value.ToString("yyyyMMdd")), ("where", DataSourceType.InternalStorage.ToString()));
            var request = new HttpRequestMessage(HttpMethod.Post, uri);
            request.Headers.Authorization = new AuthenticationHeaderValue("Bearer", _token);
            var response = await _client.SendAsync(request);
            var jsonNode = await response.ParseJsonNode(_log);
            if (jsonNode is not JsonArray jsonArray)
            {
                _log.Error("Failed to get trades.");
                return new();
            }
            return Json.Deserialize<List<Trade>>(jsonArray) ?? new();
        }
        catch (Exception e)
        {
            _log.Error("Failed to get trades.", e);
            return new();
        }
    }

    public async Task<List<Asset>> GetAssets()
    {
        try
        {
            var url = $"{_url}/{RestApiConstants.ExecutionRoot}/{RestApiConstants.QueryAssets}";
            var uri = new Uri(url).AddParameters(("where", DataSourceType.MemoryCached.ToString()));
            var request = new HttpRequestMessage(HttpMethod.Post, uri);
            request.Headers.Authorization = new AuthenticationHeaderValue("Bearer", _token);
            var response = await _client.SendAsync(request);
            var jsonNode = await response.ParseJsonNode(_log);
            if (jsonNode is not JsonArray jsonArray)
            {
                _log.Error("Failed to get assets.");
                return new();
            }
            return Json.Deserialize<List<Asset>>(jsonArray) ?? new();
        }
        catch (Exception e)
        {
            _log.Error("Failed to get assets.", e);
            return new();
        }
    }

    public async Task<List<AssetState>> GetAssetStates(DateTime? startFrom = null)
    {
        try
        {
            var url = $"{_url}/{RestApiConstants.ExecutionRoot}/{RestApiConstants.QueryAssetStates}";
            var uri = new Uri(url);
            if (startFrom == null)
                uri.AddParameters(("where", DataSourceType.MemoryCached.ToString()));
            else
                uri.AddParameters(("start", startFrom.Value.ToString("yyyyMMdd")), ("where", DataSourceType.InternalStorage.ToString()));
            var request = new HttpRequestMessage(HttpMethod.Post, uri);
            request.Headers.Authorization = new AuthenticationHeaderValue("Bearer", _token);
            var response = await _client.SendAsync(request);
            var jsonNode = await response.ParseJsonNode(_log);
            if (jsonNode is not JsonArray jsonArray)
            {
                _log.Error("Failed to get assets.");
                return new();
            }
            return Json.Deserialize<List<AssetState>>(jsonArray) ?? new();
        }
        catch (Exception e)
        {
            _log.Error("Failed to get asset states.", e);
            return new();
        }
    }

    public async Task<List<Order>> GetOpenOrders()
    {
        try
        {
            var url = $"{_url}/{RestApiConstants.ExecutionRoot}/{RestApiConstants.QueryOrders}";
            var json = await _client.GetStringAsync(url);
            return Json.Deserialize<List<Order>>(json) ?? new();
        }
        catch (Exception e)
        {
            return new();
        }
    }

    public void SubscribeOrderBook()
    {

    }

    public void SubscribeTick()
    {

    }

    public void SubscribeOhlc(Security security, IntervalType interval)
    {
        _ohlcWebSocket?.Dispose();
        _ohlcWebSocket = new ClientWebSocket();
        var wsName = $"{nameof(OhlcPrice)}_{security.Id}_{interval}";

        var url = $"{_url}/ws/ohlc/{wsName}";
        var ws = new ExtendedWebSocket(_log);
        var message = "";
        ws.Listen(new Uri(url), bytes =>
        {
            var json = Encoding.UTF8.GetString(bytes);
            var ohlc = Json.Deserialize<OhlcPrice>(json);
            if (ohlc != null)
                OhlcReceived?.Invoke(ohlc);
        }, OnWebSocketCreated);


        void OnWebSocketCreated()
        {
            message = $"Subscribed to OHLC price for {security.Code} on {security.Exchange} every {interval}";
            _log.Info(message);
        }
    }

    public void UnsubscribeOhlc()
    {
        _ohlcWebSocket?.Dispose();
    }

    public async Task<Order> CancelOrder(Order order)
    {
        return new();
    }

    public async Task<string> Login(string url, MultipartFormDataContent content)
    {
        _client.DefaultRequestHeaders.Accept.Add(new MediaTypeWithQualityHeaderValue("application/json"));
        var request = new HttpRequestMessage
        {
            Method = HttpMethod.Post,
            RequestUri = new Uri(url)
        };
        request.Content = content;
        var header = new ContentDispositionHeaderValue("form-data");
        request.Content.Headers.ContentDisposition = header;

        var response = await _client.PostAsync(request.RequestUri.ToString(), request.Content);
        if (response.IsSuccessStatusCode)
        {
            var loginContent = await response.Content.ReadFromJsonAsync<JsonObject>();
            var result = loginContent.GetString("result");
            if (!Enum.TryParse<ResultCode>(result, out var rc))
            {
                if (rc is not ResultCode.LoginUserAndAccountOk or ResultCode.AlreadyLoggedIn)
                {
                    MessageBoxes.Info(null, "Result: " + rc, "Login Failed");
                    return null;
                }
            }
            return loginContent.GetString("token");

            //var resultCodeStr = loginContent.GetProperty("result").GetString();
            //if (!Enum.TryParse<ResultCode>(resultCodeStr, out var resultCode))
            //{
            //    MessageBoxes.Info(null, "Result: " + resultCode, "Login Failed");
            //}
            //var token = loginContent.GetProperty("Token").GetString();
            // must set the auth-token from now on
            //client.DefaultRequestHeaders.Authorization = new AuthenticationHeaderValue("Bearer", token);

        }
        else
        {
            MessageBoxes.Info(null, "Warn: " + response.StatusCode, "Login Failed");
            return null;
        }
    }
}<|MERGE_RESOLUTION|>--- conflicted
+++ resolved
@@ -9,10 +9,6 @@
 using System.Net.Http.Headers;
 using System.Net.Http.Json;
 using System.Net.WebSockets;
-<<<<<<< HEAD
-using System.Security;
-=======
->>>>>>> deb449a5
 using System.Text;
 using System.Text.Json.Nodes;
 using System.Threading.Tasks;
@@ -32,10 +28,6 @@
 
     private string _token;
     private string _url;
-<<<<<<< HEAD
-    private readonly HttpClient _client = new HttpClient();
-=======
->>>>>>> deb449a5
     private ClientWebSocket? _ohlcWebSocket;
 
     private static readonly CookieContainer _cookieContainer = new();
