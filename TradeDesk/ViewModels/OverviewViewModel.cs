﻿using System;
<<<<<<< HEAD
=======
using System.Collections.Generic;
>>>>>>> deb449a5
using System.Linq;
using System.Windows.Input;
using TradeCommon.Essentials;
using TradeCommon.Essentials.Instruments;
using TradeCommon.Essentials.Quotes;
using TradeDesk.Services;
using TradeDesk.Utils;
using TradeDesk.Views;

namespace TradeDesk.ViewModels;
public class OverviewViewModel : AbstractViewModel
{
    private readonly Server _server;

    private DelegateCommand _startLive;
    private bool _isLive;

    private IntervalType _selectedInterval;
    private Security _security;

    public IntervalType SelectedInterval { get => _selectedInterval; set => SetValue(ref _selectedInterval, value, v => SelectedIntervalTimeSpan = v.ToTimeSpan()); }

    public ICommand StartLive => _startLive ??= new DelegateCommand(PerformStartLive);

    public bool IsLive { get => _isLive; set => SetValue(ref _isLive, value); }

    public OverviewView View { get; internal set; }

    public OverviewViewModel(MainViewModel mainViewModel, Server server)
    {
        _server = server;
        _server.OhlcReceived += OnNextOhlc;

        mainViewModel.SecurityCodeChanged += OnSecurityCodeChanged;
    }

    public void Initialize()
    {

    }

    private async void OnSecurityCodeChanged(string securityCode)
    {
        if (View == null) return;
        View.StopLive();
        var securities = await _server.GetSecurities();
        _security = securities.FirstOrDefault(s => s.Code == securityCode);
    }

    private void OnNextOhlc(OhlcPrice price)
    {
        if (View == null) return;
        View.UpdateOhlc(price, SelectedIntervalTimeSpan);
    }

    private void PerformStartLive()
    {
        if (View == null) return;
        if (IsLive)
        {
            _server.UnsubscribeOhlc();
            View.StopLive();
            IsLive = false;
        }
        else
        {
            IsLive = true;
<<<<<<< HEAD
            View.StartLive();
=======
            View.StartLive(SelectedIntervalTimeSpan);
>>>>>>> deb449a5
            _server.SubscribeOhlc(_security, SelectedInterval);
        }
    }

    public TimeSpan SelectedIntervalTimeSpan { get; private set; }
}<|MERGE_RESOLUTION|>--- conflicted
+++ resolved
@@ -1,8 +1,5 @@
 ﻿using System;
-<<<<<<< HEAD
-=======
 using System.Collections.Generic;
->>>>>>> deb449a5
 using System.Linq;
 using System.Windows.Input;
 using TradeCommon.Essentials;
@@ -70,11 +67,7 @@
         else
         {
             IsLive = true;
-<<<<<<< HEAD
-            View.StartLive();
-=======
             View.StartLive(SelectedIntervalTimeSpan);
->>>>>>> deb449a5
             _server.SubscribeOhlc(_security, SelectedInterval);
         }
     }
