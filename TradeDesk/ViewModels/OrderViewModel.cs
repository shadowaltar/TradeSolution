--- conflicted
+++ resolved
@@ -4,22 +4,13 @@
 using TradeDesk.Services;
 using TradeDesk.Utils;
 using TradeDesk.Views;
-<<<<<<< HEAD
-using TradeLogicCore.Services;
-=======
->>>>>>> 8890e2ba
 
 namespace TradeDesk.ViewModels;
 
 public class OrderViewModel : AbstractViewModel
 {
-<<<<<<< HEAD
-    private readonly IOrderService _orderService;
-    private bool _isOrderToolBarVisible;
-=======
     private bool _isOrderToolBarVisible;
     private readonly Server _server;
->>>>>>> 8890e2ba
 
     public bool IsOrderToolBarVisible { get => _isOrderToolBarVisible; set => SetValue(ref _isOrderToolBarVisible, value); }
 
@@ -58,15 +49,10 @@
     public void CreateOrder()
     {
         var view = new NewOrderView();
-<<<<<<< HEAD
-        var vm = new NewOrderViewModel();
-        vm.Parent = this;
-=======
         var vm = new NewOrderViewModel
         {
             Parent = this
         };
->>>>>>> 8890e2ba
         view.DataContext = vm;
         view.ShowDialog();
     }
