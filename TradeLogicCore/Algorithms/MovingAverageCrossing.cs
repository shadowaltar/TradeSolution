--- conflicted
+++ resolved
@@ -35,11 +35,7 @@
         _upfrontFeeLogic = new OpenPositionPercentageFeeLogic<MacVariables>();
 
         Sizing = new SimplePositionSizing<MacVariables>();
-<<<<<<< HEAD
-        Screening = new SimpleSecurityScreeningAlgoLogic<MacVariables>();
-=======
         Screening = new SimpleSecurityScreeningAlgoLogic();
->>>>>>> 76ee123a
         Entering = new SimpleEnterPositionAlgoLogic<MacVariables>(Sizing);
         Exiting = new SimpleExitPositionAlgoLogic<MacVariables>(stopLossRatio);
 
