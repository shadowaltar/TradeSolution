﻿using TradeCommon.Algorithms;
using TradeCommon.Essentials;
using TradeCommon.Essentials.Accounts;
using TradeCommon.Essentials.Algorithms;
using TradeCommon.Essentials.Quotes;
using TradeLogicCore.Algorithms.EnterExit;
using TradeLogicCore.Algorithms.Screening;
using TradeLogicCore.Algorithms.Sizing;

namespace TradeLogicCore.Algorithms;

public interface IAlgorithmEngine
{
    event Action ReachedDesignatedEndTime;

<<<<<<< HEAD
    string Id { get; }
=======
    long AlgoBatchId { get; }
>>>>>>> 8890e2ba

    AlgorithmParameters? AlgoParameters { get; }

    EngineParameters? EngineParameters { get; }

    User? User { get; }

    Account? Account { get; }

    IPositionSizingAlgoLogic? Sizing { get; }

    IEnterPositionAlgoLogic? EnterLogic { get; }

    IExitPositionAlgoLogic? ExitLogic { get; }

    ISecurityScreeningAlgoLogic? Screening { get; }

    /// <summary>
    /// Total signal count being processed. It is usually the count of prices / ticks.
    /// </summary>
    int TotalPriceEventCount { get; }

    DateTime? DesignatedHaltTime { get; }

    DateTime? DesignatedResumeTime { get; }

    DateTime? DesignatedStartTime { get; }

    DateTime? DesignatedStopTime { get; }

    int? HoursBeforeHalt { get; }

    IntervalType Interval { get; }

    AlgoStopTimeType WhenToStopOrHalt { get; }

    Task<int> Run(AlgorithmParameters parameters);

    Task Stop();

    AlgoBatch AlgoBatch { get; }

    Algorithm? Algorithm { get; }

    /// <summary>
    /// Gets all the algo entries created during engine execution.
    /// </summary>
    List<AlgoEntry> GetAllEntries(int securityId);

    /// <summary>
    /// Gets the algo entries only related to trading activities during engine execution.
    /// </summary>
    List<AlgoEntry> GetExecutionEntries(int securityId);

    /// <summary>
    /// Runs the procedure to update the engine internal status.
    /// Usually triggered by new price or new market events.
    /// </summary>
    Task Update(int securityId, OhlcPrice ohlcPrice);
}<|MERGE_RESOLUTION|>--- conflicted
+++ resolved
@@ -13,11 +13,7 @@
 {
     event Action ReachedDesignatedEndTime;
 
-<<<<<<< HEAD
-    string Id { get; }
-=======
     long AlgoBatchId { get; }
->>>>>>> 8890e2ba
 
     AlgorithmParameters? AlgoParameters { get; }
 
