--- conflicted
+++ resolved
@@ -2,10 +2,7 @@
 using Common;
 using log4net;
 using TradeCommon.Constants;
-<<<<<<< HEAD
-=======
 using TradeCommon.Database;
->>>>>>> 496d47f8
 using TradeCommon.Essentials;
 using TradeCommon.Essentials.Accounts;
 using TradeCommon.Essentials.Instruments;
@@ -147,17 +144,6 @@
 
     private async Task CheckRecentTradeHistory(DateTime start, DateTime end, List<Security> securities)
     {
-<<<<<<< HEAD
-        foreach (var account in user.Accounts)
-        {
-            var externalAccount = await PortfolioService.GetAccountByName(account.Name, true);
-            var internalAccount = await PortfolioService.GetAccountByName(account.Name);
-            if (externalAccount != internalAccount)
-            {
-                _log.Warn("Internally stored account does not exactly match the external account.");
-
-            }
-=======
         var externalTrades = new Dictionary<long, Trade>();
         var internalTrades = new Dictionary<long, Trade>();
         foreach (var security in securities)
@@ -204,7 +190,6 @@
                 _log.Warn("Internally stored account does not exactly match the external account; will sync with external one.");
                 _services.Persistence.Enqueue(new PersistenceTask<Account>(externalAccount) { ActionType = DatabaseActionType.Update });
             }
->>>>>>> 496d47f8
         }
     }
 
