﻿using Autofac;
using Common;
using log4net;
using TradeCommon.Constants;
using TradeCommon.Database;
using TradeCommon.Essentials;
using TradeCommon.Essentials.Accounts;
using TradeCommon.Essentials.Instruments;
using TradeCommon.Essentials.Trading;
using TradeCommon.Runtime;
using TradeDataCore.Instruments;
using TradeLogicCore.Algorithms;
<<<<<<< HEAD
=======
using TradeLogicCore.Algorithms.Parameters;
>>>>>>> 76ee123a
using TradeLogicCore.Services;

namespace TradeLogicCore;
public class Core
{
    private static readonly ILog _log = Logger.New();

    private readonly IComponentContext _componentContext;
    private IServices _services;

    public ExchangeType ExchangeType { get; private set; }
    public BrokerType BrokerType { get; private set; }

<<<<<<< HEAD
    public ExchangeType ExchangeType { get; private set; }
    public BrokerType BrokerType { get; private set; }

    public Core(IComponentContext componentContext, IServices services, ExchangeType exchange, BrokerType broker)
    {
        _componentContext = componentContext;
        _services = services;
        ExchangeType = exchange;
        BrokerType = broker;
    }

    public async Task Start<T>(string userName, string password, IAlgorithm<T> algorithm, EnvironmentType environment) where T : IAlgorithmVariables
=======
    public Core(IComponentContext componentContext, IServices services)
    {
        _componentContext = componentContext;
        _services = services;
    }

    /// <summary>
    /// To start a trading algorithm, the following parameters need to be provided:
    /// * environment, broker, exchange, user and account details.
    /// * securities to be listened and screened.
    /// * algorithm instance, with position-sizing, entering, exiting, screening, fee-charging logic components.
    /// * when to start: immediately or wait for next start of min/hour/day/week etc.
    /// * when to stop: algorithm halting condition, eg. 2 hours before exchange maintenance.
    /// * what time interval is the algorithm interested in.
    /// Additionally if it is in back-testing mode:
    /// * whether it is a perpetual or ranged testing.
    /// 
    /// </summary>
    /// <typeparam name="T"></typeparam>
    /// <param name="parameters"></param>
    /// <param name="algorithm"></param>
    /// <returns></returns>
    /// <exception cref="InvalidOperationException"></exception>
    public async Task StartAlgorithm<T>(AlgoStartupParameters parameters,
                                        IAlgorithm<T> algorithm) where T : IAlgorithmVariables
>>>>>>> 76ee123a
    {
        _services = _componentContext.Resolve<IServices>();

        var user = await _services.Admin.GetUser(parameters.UserName, parameters.Environment);
        if (user == null)
            throw new InvalidOperationException("The user does not exist.");

<<<<<<< HEAD
        if (!_services.Admin.Authenticate(user, password, environment))
            throw new InvalidOperationException("The password is incorrect.");

=======
        if (!_services.Admin.Login(user, parameters.Password, parameters.Environment))
            throw new InvalidOperationException("The password is incorrect.");

        var startTime = parameters.TimeRange.ActualStartTime;
        if (!startTime.IsValid())
            throw new InvalidOperationException("The start time is incorrect.");

>>>>>>> 76ee123a
        await CheckAccountAndBalance(user);
        await CheckOpenOrders();

<<<<<<< HEAD
        var securityPool = _services.Security.GetSecurities()

        var engine = new AlgorithmEngine<T>(_services, algorithm);
        engine.Run();
        //SubscribeToMarketData();
        //StartAlgorithmEngine();
=======
        await Task.Run(async () =>
        {
            // check one day's historical order / trade only
            // they should not impact trading
            var previousDay = startTime.AddDays(-1);
            await CheckRecentOrderHistory(previousDay, startTime, parameters.SecurityPool);
            await CheckRecentTradeHistory(previousDay, startTime, parameters.SecurityPool);
        });

        var engine = new AlgorithmEngine<T>(_services, algorithm);
        engine.Run(parameters.SecurityPool, parameters.Interval, parameters.TimeRange);
>>>>>>> 76ee123a
    }

    private async Task CheckRecentOrderHistory(DateTime start, DateTime end, List<Security> securities)
    {
        var externalOrders = new Dictionary<long, Order>();
        var internalOrders = new Dictionary<long, Order>();
        foreach (var security in securities)
        {
            var externalResults = await _services.Order.GetOrderHistory(start, end, security, true);
            if (externalResults != null)
            {
                foreach (var r in externalResults)
                {
                    externalOrders[r.ExternalOrderId] = r;
                }
            }

            var internalResults = await _services.Order.GetOrderHistory(start, end, security);
            if (internalResults != null)
            {
                foreach (var r in internalResults)
                {
                    internalOrders[r.ExternalOrderId] = r;
                }
            }
        }
        var (toCreate, toUpdate, toDelete) = FindDifferences(externalOrders, internalOrders);

        if (toCreate != null)
            _services.Persistence.Enqueue(new PersistenceTask<Order>(toCreate) { ActionType = DatabaseActionType.Create });
        if (toUpdate != null)
            _services.Persistence.Enqueue(new PersistenceTask<Order>(toUpdate.Values.ToList()) { ActionType = DatabaseActionType.Update });
    }

    public static (List<T>, Dictionary<long, T>, List<long>) FindDifferences<T>(Dictionary<long, T> primary, Dictionary<long, T> secondary)
        where T : IComparable<T>
    {
        var toCreate = new List<T>();
        var toUpdate = new Dictionary<long, T>();
        var toDelete = new List<long>();
        foreach (var (id, external) in primary)
        {
            if (secondary.TryGetValue(id, out var @internal))
            {
                if (@internal.CompareTo(external) != 0)
                    toUpdate[id] = external;
            }
            else
            {
                toCreate.Add(external);
            }
        }
        foreach (var (id, @internal) in secondary)
        {
            if (primary.TryGetValue(id, out var external))
            {
                if (@internal.CompareTo(external) != 0)
                    toUpdate[id] = external;
            }
            else
            {
                toDelete.Add(id);
            }
        }
        return (toCreate, toUpdate, toDelete);
    }

    private async Task CheckRecentTradeHistory(DateTime start, DateTime end, List<Security> securities)
    {
        var externalTrades = new Dictionary<long, Trade>();
        var internalTrades = new Dictionary<long, Trade>();
        foreach (var security in securities)
        {
            var externalResults = await _services.Trade.GetTradeHistory(start, end, security, true);
            if (externalResults != null)
            {
                foreach (var r in externalResults)
                {
                    externalTrades[r.ExternalTradeId] = r;
                }
            }

            var internalResults = await _services.Trade.GetTradeHistory(start, end, security);
            if (internalResults != null)
            {
                foreach (var r in internalResults)
                {
                    internalTrades[r.ExternalTradeId] = r;
                }
            }
        }
        var (toCreate, toUpdate, toDelete) = FindDifferences(externalTrades, internalTrades);
        if (toCreate != null)
            _services.Persistence.Enqueue(new PersistenceTask<Trade>(toCreate) { ActionType = DatabaseActionType.Create });
        if (toUpdate != null)
            _services.Persistence.Enqueue(new PersistenceTask<Trade>(toUpdate.Values.ToList()) { ActionType = DatabaseActionType.Update });
    }

    private async Task CheckAccountAndBalance(User user)
    {
        foreach (var account in user.Accounts)
        {
            var externalAccount = await _services.Portfolio.GetAccountByName(account.Name, true);
            var internalAccount = await _services.Portfolio.GetAccountByName(account.Name);
            if (internalAccount == null && externalAccount != null)
            {
                _log.Warn("Internally stored account is missing; will sync with external one.");
                _services.Persistence.Enqueue(new PersistenceTask<Account>(externalAccount) { ActionType = DatabaseActionType.Create });

            }
            else if (externalAccount != null && externalAccount != internalAccount)
            {
                _log.Warn("Internally stored account does not exactly match the external account; will sync with external one.");
                _services.Persistence.Enqueue(new PersistenceTask<Account>(externalAccount) { ActionType = DatabaseActionType.Update });
            }
        }
    }

    private async Task CheckOpenOrders()
    {
        var externalOpenOrders = await _services.Order.GetOpenOrders(null, true);
        var internalOpenOrders = await _services.Order.GetOpenOrders(null);

        var notStoredOpenOrders = new List<Order>();

        // a stored one does not exist on external side
        foreach (var order in internalOpenOrders)
        {
            if (!externalOpenOrders.Exists(o => o.ExternalOrderId == order.ExternalOrderId))
            {

            }
        }
        // an external one does not exist in storage
        foreach (var order in externalOpenOrders)
        {
            if (!internalOpenOrders.Exists(o => o.ExternalOrderId == order.ExternalOrderId))
            {

            }
        }
    }

    private bool TryRetrieveOpenedOrders(out List<Order> orders)
    {
        throw new NotImplementedException();
    }

    private void StartAlgorithmEngine()
    {
        throw new NotImplementedException();
    }

    private void SubscribeToMarketData()
    {
        throw new NotImplementedException();
    }

    private void CheckTradeHistory()
    {
        throw new NotImplementedException();
    }
}<|MERGE_RESOLUTION|>--- conflicted
+++ resolved
@@ -10,10 +10,7 @@
 using TradeCommon.Runtime;
 using TradeDataCore.Instruments;
 using TradeLogicCore.Algorithms;
-<<<<<<< HEAD
-=======
 using TradeLogicCore.Algorithms.Parameters;
->>>>>>> 76ee123a
 using TradeLogicCore.Services;
 
 namespace TradeLogicCore;
@@ -27,20 +24,6 @@
     public ExchangeType ExchangeType { get; private set; }
     public BrokerType BrokerType { get; private set; }
 
-<<<<<<< HEAD
-    public ExchangeType ExchangeType { get; private set; }
-    public BrokerType BrokerType { get; private set; }
-
-    public Core(IComponentContext componentContext, IServices services, ExchangeType exchange, BrokerType broker)
-    {
-        _componentContext = componentContext;
-        _services = services;
-        ExchangeType = exchange;
-        BrokerType = broker;
-    }
-
-    public async Task Start<T>(string userName, string password, IAlgorithm<T> algorithm, EnvironmentType environment) where T : IAlgorithmVariables
-=======
     public Core(IComponentContext componentContext, IServices services)
     {
         _componentContext = componentContext;
@@ -66,7 +49,6 @@
     /// <exception cref="InvalidOperationException"></exception>
     public async Task StartAlgorithm<T>(AlgoStartupParameters parameters,
                                         IAlgorithm<T> algorithm) where T : IAlgorithmVariables
->>>>>>> 76ee123a
     {
         _services = _componentContext.Resolve<IServices>();
 
@@ -74,11 +56,6 @@
         if (user == null)
             throw new InvalidOperationException("The user does not exist.");
 
-<<<<<<< HEAD
-        if (!_services.Admin.Authenticate(user, password, environment))
-            throw new InvalidOperationException("The password is incorrect.");
-
-=======
         if (!_services.Admin.Login(user, parameters.Password, parameters.Environment))
             throw new InvalidOperationException("The password is incorrect.");
 
@@ -86,18 +63,9 @@
         if (!startTime.IsValid())
             throw new InvalidOperationException("The start time is incorrect.");
 
->>>>>>> 76ee123a
         await CheckAccountAndBalance(user);
         await CheckOpenOrders();
 
-<<<<<<< HEAD
-        var securityPool = _services.Security.GetSecurities()
-
-        var engine = new AlgorithmEngine<T>(_services, algorithm);
-        engine.Run();
-        //SubscribeToMarketData();
-        //StartAlgorithmEngine();
-=======
         await Task.Run(async () =>
         {
             // check one day's historical order / trade only
@@ -109,7 +77,6 @@
 
         var engine = new AlgorithmEngine<T>(_services, algorithm);
         engine.Run(parameters.SecurityPool, parameters.Interval, parameters.TimeRange);
->>>>>>> 76ee123a
     }
 
     private async Task CheckRecentOrderHistory(DateTime start, DateTime end, List<Security> securities)
