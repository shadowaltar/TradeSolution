﻿using Common;
using TradeCommon.Database;
using TradeCommon.Essentials;
using TradeCommon.Essentials.Instruments;
using TradeCommon.Essentials.Quotes;
using TradeCommon.Externals;
using TradeCommon.Runtime;
using TradeDataCore.Instruments;
using static TradeCommon.Utils.Delegates;

namespace TradeDataCore.MarketData;
public class RealTimeMarketDataService : IMarketDataService, IDisposable
{
    private readonly IHistoricalMarketDataService _historicalMarketDataService;
    private readonly ISecurityService _securityService;
    private readonly IStorage _storage;

    public IExternalQuotationManagement External { get; }

    public event OhlcPriceReceivedCallback? NextOhlc;
    public event TickPriceReceivedCallback? NextTick;
    public event OrderBookReceivedCallback? NextOrderBook;
    public event Action<int>? HistoricalPriceEnd;

    private readonly Dictionary<(int securityId, IntervalType interval), int> _ohlcSubscriptionCounters = new();

    public RealTimeMarketDataService(IExternalQuotationManagement external,
                                     IHistoricalMarketDataService historicalMarketDataService,
                                     ISecurityService securityService,
                                     IStorage storage)
    {
        External = external;
        _historicalMarketDataService = historicalMarketDataService;
        _securityService = securityService;
        _storage = storage;
        External.NextOhlc -= OnNextOhlc;
        External.NextOhlc += OnNextOhlc;
        External.NextTick -= OnNextTick;
        External.NextTick += OnNextTick;
        External.NextOrderBook -= OnNextOrderBook;
        External.NextOrderBook += OnNextOrderBook;
    }

    private void OnNextOhlc(int securityId, OhlcPrice price, bool isComplete)
    {
        NextOhlc?.Invoke(securityId, price, isComplete);
    }

    private void OnNextTick(ExtendedTick tick)
    {
        NextTick?.Invoke(tick.SecurityId, tick.SecurityCode, tick);
    }

    private void OnNextOrderBook(ExtendedOrderBook orderBook)
    {
        NextOrderBook?.Invoke(orderBook);
    }

    public async Task Initialize()
    {
        await External.Initialize();
    }

    public async Task<Dictionary<string, decimal>?> GetPrices(List<Security> securities)
    {
        var state = await External.GetPrices(securities.Select(s => s.Code).ToArray());
        return state.ResultCode == ResultCode.GetPriceOk ? state.Get<Dictionary<string, decimal>>() : null;
    }

    public async Task<ExternalConnectionState> SubscribeOhlc(Security security, IntervalType interval, DateTime? start = null, DateTime? end = null)
    {
        var errorDescription = "";
        if (start != null && end != null && start > end)
        {
            errorDescription = "Start time must be smaller than end time";
        }
        if (start != null && end != null && start < end && end > DateTime.UtcNow)
        {
            errorDescription = "If end time is specified it must be smaller than utc now to trigger back-test prices";
        }
        if (!errorDescription.IsBlank())
            return ExternalConnectionStates.SubscribedOhlcFailed(security, errorDescription);

        if (Conditions.AllNotNull(start, end) && end < DateTime.UtcNow && start < end)
        {
            await Task.Run(async () =>
            {
                var count = 0;
                var id = security.Id;
                await foreach (var p in _historicalMarketDataService.GetAsync(security, interval, start.Value, end.Value))
                {
                    OnNextHistoricalPrice(id, interval, p);
                    count++;
                }
                HistoricalPriceEnd?.Invoke(count);
            });
            return ExternalConnectionStates.SubscribedHistoricalOhlcOk(security, start.Value, end.Value);
        }

        if (Conditions.AllNull(start, end))
        {
            var c = CountOhlcSubscription(security.Id, interval, 1);
            if (c == 1)
            {
                // need to subscribe
                return External.SubscribeOhlc(security, interval);
            }
            else
            {
                // already subscribed
                return ExternalConnectionStates.AlreadySubscribedRealTimeOhlc(security, interval);
            }
        }
        throw Exceptions.InvalidTimeRange(start, end);
    }

    /// <summary>
    /// Counts the OHLC price external subscription.
    /// Pass in change == 1 or -1 to increase / decrease subscription counter.
    /// </summary>
    /// <param name="id"></param>
    /// <param name="interval"></param>
    /// <param name="change"></param>
    /// <returns></returns>
    private int CountOhlcSubscription(int id, IntervalType interval, int change)
    {
        var newCount = 0;
        var key = (id, interval);
        lock (_ohlcSubscriptionCounters)
        {
            var count = _ohlcSubscriptionCounters.GetOrCreate(key);
            newCount = count + change;
            if (newCount > 0)
                _ohlcSubscriptionCounters[key] = newCount;
            else
                _ohlcSubscriptionCounters.Remove(key);
        }
        return newCount;
    }

    private void OnNextHistoricalPrice(int securityId, IntervalType interval, OhlcPrice price)
    {
        throw new NotImplementedException();
    }

    public async Task<ExternalConnectionState> SubscribeTick(Security security)
    {
        return External.SubscribeTick(security);
    }

    public async Task<ExternalConnectionState> SubscribeOrderBook(Security security, int? level = null)
    {
<<<<<<< HEAD
        var lvl = level ?? 5;
        var table = DatabaseNames.GetOrderBookTableName(security.Code, security.ExchangeType, lvl);
        var exists = await _storage.CheckTableExists(table, DatabaseNames.MarketData);
        if (!exists)
            await _storage.CreateOrderBookTable(security.Code, security.ExchangeType, lvl);
        return External.SubscribeOrderBook(security, lvl);
=======
        return External.SubscribeOrderBook(security, levels ?? 5);
>>>>>>> 56feb078
    }

    public async Task<ExternalConnectionState> UnsubscribeAllOhlcs()
    {
        List<(int securityId, IntervalType interval)> keys;
        lock (_ohlcSubscriptionCounters)
        {
            keys = _ohlcSubscriptionCounters.Select(pair => pair.Key).ToList();
        }
        var securities = await _securityService.GetSecurities(keys.Select(k => k.securityId).Distinct().ToList());
        var securityMap = securities.ToDictionary(s => s.Id, s => s);
        var states = new List<ExternalConnectionState>();
        foreach (var (securityId, interval) in keys)
        {
            var security = securityMap[securityId];
            var state = await External.UnsubscribeOhlc(security, interval);
            states.Add(state);
        }
        return ExternalConnectionStates.UnsubscribedMultipleRealTimeOhlc(states);
    }

    public Task<ExternalConnectionState> UnsubscribeAllTicks()
    {
        throw new NotImplementedException();
    }

    public async Task<ExternalConnectionState> UnsubscribeOrderBook(Security security)
    {
        return await External.UnsubscribeOrderBook(security);
    }

    public async Task<ExternalConnectionState> UnsubscribeOhlc(Security security, IntervalType interval)
    {
        var count = CountOhlcSubscription(security.Id, interval, -1);
        return count == 0
            ? await External.UnsubscribeOhlc(security, interval)
            : ExternalConnectionStates.StillHasSubscribedRealTimeOhlc(security, interval);
    }

    public async Task<ExternalConnectionState> UnsubscribeTick(Security security)
    {
        return await External.UnsubscribeTick(security);
    }

    public void Dispose()
    {
        External.NextOhlc -= OnNextOhlc;
        External.NextTick -= OnNextTick;
        External.NextOrderBook -= OnNextOrderBook;
        NextOhlc = null;
    }

    public async Task PrepareOrderBookTable(Security security, int orderBookLevels)
    {
        var orderBookTableName = DatabaseNames.GetOrderBookTableName(security.Code, security.ExchangeType, orderBookLevels);
        var isExists = await _storage.IsTableExists(orderBookTableName, DatabaseNames.MarketData);
        if (!isExists)
            await _storage.CreateOrderBookTable(security.Code, security.ExchangeType, orderBookLevels);
        DatabaseNames.OrderBookTableNameCache.ThreadSafeSet(security.Id, orderBookTableName);
    }
}<|MERGE_RESOLUTION|>--- conflicted
+++ resolved
@@ -150,16 +150,12 @@
 
     public async Task<ExternalConnectionState> SubscribeOrderBook(Security security, int? level = null)
     {
-<<<<<<< HEAD
         var lvl = level ?? 5;
         var table = DatabaseNames.GetOrderBookTableName(security.Code, security.ExchangeType, lvl);
         var exists = await _storage.CheckTableExists(table, DatabaseNames.MarketData);
         if (!exists)
             await _storage.CreateOrderBookTable(security.Code, security.ExchangeType, lvl);
         return External.SubscribeOrderBook(security, lvl);
-=======
-        return External.SubscribeOrderBook(security, levels ?? 5);
->>>>>>> 56feb078
     }
 
     public async Task<ExternalConnectionState> UnsubscribeAllOhlcs()
