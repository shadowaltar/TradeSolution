﻿using Common;
using Common.Database;
using Microsoft.Data.Sqlite;
using System.Data;
using TradeCommon.Constants;
using TradeCommon.Essentials;
using TradeCommon.Essentials.Accounts;
using TradeCommon.Essentials.Fundamentals;
using TradeCommon.Essentials.Instruments;
using TradeCommon.Essentials.Portfolios;
using TradeCommon.Essentials.Quotes;
using TradeCommon.Essentials.Trading;
using TradeCommon.Integrity;
using TradeCommon.Runtime;
using TradeDataCore.Essentials;

namespace TradeCommon.Database;
public partial class Storage
{
    public async Task<int> Count<T>(string? tableNameOverride = null, string? whereClause = "") where T : class, new()
    {
        var (t, d) = DatabaseNames.GetTableAndDatabaseName<T>();
        t = tableNameOverride ?? t;
        string sql = whereClause.IsBlank() ?
            $"SELECT COUNT(*) FROM {t}" :
            $"SELECT COUNT(*) FROM {t} WHERE {whereClause}";
        var (r, i) = await TryReadScalar<int>(sql, d);
        return r ? i : 0;
    }

    public async Task<List<T>> Read<T>(string tableName, string database, string? whereClause = "") where T : new()
    {
        var selectClause = SqlReader<T>.GetSelectClause();
        string sql = whereClause.IsBlank() ?
            $"{selectClause} FROM {tableName}" :
            $"{selectClause} FROM {tableName} WHERE {whereClause}";
        return await SqlReader.ReadMany<T>(tableName, database, _environmentString, sql);
    }

    public async Task<(bool, T)> TryReadScalar<T>(string sql, string database)
    {
        var typeCode = TypeConverter.ToTypeCode(typeof(T));
        var dt = await Query(sql, database, typeCode);
        return dt.Rows.Count == 0 ? ((bool, T))(false, default) : dt.Rows[0][0] is T value ? ((bool, T))(true, value) : ((bool, T))(false, default);
    }

    public async Task<User?> ReadUser(string userName, string email, EnvironmentType environment)
    {
        var un = userName.ToLowerInvariant().Trim();
        var em = email.ToLowerInvariant().Trim();
        if (un.IsBlank() && em.IsBlank())
        {
            return null;
        }
        if (!un.IsBlank() && !em.IsBlank())
        {
            em = ""; // if both exist, only use user name for search
        }
        var selectClause = SqlReader<User>.GetSelectClause();
        var nameWhereClause = !un.IsBlank() ? "Name = $Name" : "";
        var emailWhereClause = !em.IsBlank() ? "Email = $Email" : "";
        var tableName = DatabaseNames.UserTable;
        var sql =
@$"
{selectClause}
FROM {tableName}
WHERE
    {nameWhereClause}{emailWhereClause} AND Environment = $Environment";

        return await SqlReader.ReadOne<User>(tableName, DatabaseNames.StaticData, _environmentString, sql,
            ("$Name", un), ("$Email", em), ("$Environment", Environments.ToString(environment)));
    }

    public async Task<Account?> ReadAccount(string accountName)
    {
        var sqlPart = SqlReader<Account>.GetSelectClause();
        var (tableName, dbName) = DatabaseNames.GetTableAndDatabaseName<Account>();
        var sql = @$"{sqlPart} FROM {tableName} WHERE Name = $Name";
        return await SqlReader.ReadOne<Account>(tableName, dbName, _environmentString, sql, ("$Name", accountName));
    }

    public async Task<List<Asset>> ReadAssets()
    {
        var sqlPart = SqlReader<Asset>.GetSelectClause();
        var (tableName, dbName) = DatabaseNames.GetTableAndDatabaseName<Asset>();
        var sql = @$"{sqlPart} FROM {tableName} WHERE AccountId = $AccountId";
        return await SqlReader.ReadMany<Asset>(tableName, dbName, _environmentString, sql, ("$AccountId", AccountId));
    }

    public async Task<List<AssetState>> ReadAssetStates(Security security, DateTime start)
    {
        var sqlPart = SqlReader<AssetState>.GetSelectClause();
        var (tableName, dbName) = DatabaseNames.GetTableAndDatabaseName<AssetState>();
        var sql = @$"{sqlPart} FROM {tableName} WHERE AccountId = $AccountId AND SecurityId = $Security AND Time >= $Time";
        return await SqlReader.ReadMany<AssetState>(tableName, dbName, _environmentString, sql, ("$AccountId", AccountId), ("$Security", security.Id), ("$Time", start));
    }

    public async Task<List<Order>> ReadOrders(Security security, DateTime start, DateTime end)
    {
        var sqlPart = SqlReader<Order>.GetSelectClause();
        var (tableName, dbName) = DatabaseNames.GetTableAndDatabaseName<Order>(security.SecurityType);
        var sql = @$"{sqlPart} FROM {tableName} WHERE AccountId = $AccountId AND SecurityId = {security.Id} AND CreateTime >= $StartTime AND UpdateTime <= $EndTime";
        return await SqlReader.ReadMany<Order>(tableName, dbName, _environmentString, sql, ("$AccountId", AccountId), ("$StartTime", start), ("$EndTime", end));
    }

    public async Task<List<OrderState>> ReadOrderStates(Security security, DateTime start, DateTime end)
    {
        var sqlPart = SqlReader<OrderState>.GetSelectClause();
<<<<<<< HEAD
        var (tableName, dbName) = DatabaseNames.GetTableAndDatabaseName<Order>(security.SecurityType);
        var sql = @$"{sqlPart} FROM {tableName} WHERE SecurityId = {security.Id} AND CreateTime >= $StartTime AND UpdateTime <= $EndTime";
        return await SqlReader.ReadMany<OrderState>(tableName, dbName, _environmentString, sql, ("$StartTime", start), ("$EndTime", end));
=======
        var (tableName, dbName) = DatabaseNames.GetTableAndDatabaseName<OrderState>(security.SecurityType);
        var sql = @$"{sqlPart} FROM {tableName} WHERE AccountId = $AccountId AND SecurityId = {security.Id} AND Time >= $StartTime AND Time <= $EndTime";
        return await SqlReader.ReadMany<OrderState>(tableName, dbName, _environmentString, sql, ("$AccountId", AccountId), ("$StartTime", start), ("$EndTime", end));
>>>>>>> 8890e2ba
    }

    public async Task<List<Order>> ReadOrders(Security security, List<long> ids)
    {
        var sqlPart = SqlReader<Order>.GetSelectClause();
        var inClause = GetInClause("Id", ids, true, false);
        var (tableName, dbName) = DatabaseNames.GetTableAndDatabaseName<Order>(security.SecurityType);
        var sql = @$"{sqlPart} FROM {tableName} WHERE AccountId = $AccountId AND SecurityId = {security.Id} {inClause}";
        return await SqlReader.ReadMany<Order>(tableName, dbName, _environmentString, sql, ("$AccountId", AccountId), ("$SecurityId", security.Id));
    }

    public async Task<Order?> ReadOrderByExternalId(long externalOrderId)
    {
        var sqlPart = SqlReader<Order>.GetSelectClause();
        foreach (var secType in Consts.SupportedSecurityTypes)
        {
            var (tableName, dbName) = DatabaseNames.GetTableAndDatabaseName<Order>(secType);
            var sql = @$"{sqlPart} FROM {tableName} WHERE AccountId = $AccountId AND ExternalOrderId = $ExternalOrderId";
            var order = await SqlReader.ReadOne<Order>(tableName, _environmentString, dbName, sql, ("$AccountId", AccountId), ("$ExternalOrderId", externalOrderId));
            if (order != null)
                return order;
        }
        return null;
    }

    public async Task<List<Order>> ReadOpenOrders(Security? security = null, SecurityType securityType = SecurityType.Unknown)
    {
        // TODO supports only fx / equity types
        var sqlPart = SqlReader<Order>.GetSelectClause();
        if (security == null && securityType != SecurityType.Unknown)
        {
            var (tableName, dbName) = DatabaseNames.GetTableAndDatabaseName<Order>(securityType);
            var sql = @$"{sqlPart} FROM {tableName} WHERE AccountId = $AccountId AND Status = 'LIVE' AND Type = {securityType.ToString().ToUpperInvariant()}";
            return await SqlReader.ReadMany<Order>(tableName, dbName, _environmentString, sql, ("$AccountId", AccountId));
        }
        else if (security == null && securityType == SecurityType.Unknown)
        {
            var results = new List<Order>();
            foreach (var secType in Consts.SupportedSecurityTypes)
            {
                var (tableName, dbName) = DatabaseNames.GetTableAndDatabaseName<Order>(secType);
                var sql = @$"{sqlPart} FROM {tableName} WHERE AccountId = $AccountId AND (Status = 'LIVE' OR Status = 'PARTIALFILLED')";
                results.AddRange(await SqlReader.ReadMany<Order>(tableName, dbName, _environmentString, sql, ("$AccountId", AccountId)));
            }
            return results;
        }
        else
        {
            if (security == null) throw new InvalidOperationException("Will never happen.");
            if (SecurityTypeConverter.Parse(security.Type) != securityType)
            {
                return new List<Order>();
            }
            var (tableName, dbName) = DatabaseNames.GetTableAndDatabaseName<Order>(securityType);
            var sql = @$"{sqlPart} FROM {tableName} WHERE AccountId = $AccountId AND Status = 'LIVE' AND SecurityId = {security.Id}";
            return await SqlReader.ReadMany<Order>(tableName, dbName, _environmentString, sql, ("$AccountId", AccountId));
        }
    }

    public async Task<List<Trade>> ReadTrades(Security security, DateTime start, DateTime end, bool? isOperational = false)
    {
        var (tableName, dbName) = DatabaseNames.GetTableAndDatabaseName<Trade>(security.SecurityType);
        var sqlPart = SqlReader<Trade>.GetSelectClause();
        var operationalPart = isOperational == null ? "" : isOperational == true ? "AND IsOperational = 1" : "AND IsOperational = 0";
        var sql = @$"{sqlPart} FROM {tableName} WHERE AccountId = $AccountId AND SecurityId = $SecurityId {operationalPart} AND Time >= $StartTime AND Time <= $EndTime ORDER BY Id";
        return await SqlReader.ReadMany<Trade>(tableName, dbName, _environmentString, sql, ("$AccountId", AccountId), ("$SecurityId", security.Id), ("$StartTime", start), ("$EndTime", end));
    }

    public async Task<List<Trade>> ReadTradesByPositionId(Security security, long positionId, OperatorType positionIdComparisonOperator = OperatorType.Equals)
    {
        var (tableName, dbName) = DatabaseNames.GetTableAndDatabaseName<Trade>(security.SecurityType);
        var sqlPart = SqlReader<Trade>.GetSelectClause();
        var @operator = OperatorTypeConverter.ConvertToSqlString(positionIdComparisonOperator);
        var sql = @$"{sqlPart} FROM {tableName} WHERE AccountId = $AccountId AND SecurityId = $SecurityId AND IsOperational = 0 AND PositionId {@operator} $PositionId ORDER BY Id";
        return await SqlReader.ReadMany<Trade>(tableName, dbName, _environmentString, sql, ("$AccountId", AccountId), ("$SecurityId", security.Id), ("$PositionId", positionId));
    }

    public async Task<List<Trade>> ReadTrades(Security security, List<long> ids)
    {
        var (tableName, dbName) = DatabaseNames.GetTableAndDatabaseName<Trade>(security.SecurityType);
        var sqlPart = SqlReader<Trade>.GetSelectClause();
        var inClause = GetInClause("Id", ids, true, false);
        var sql = @$"{sqlPart} FROM {tableName} WHERE AccountId = $AccountId AND SecurityId = $SecurityId AND IsOperational = 0 {inClause}";
        return await SqlReader.ReadMany<Trade>(tableName, dbName, _environmentString, sql, ("$AccountId", AccountId), ("$SecurityId", security.Id));
    }

    public async Task<List<Trade>> ReadTradesByOrderId(Security security, long orderId)
    {
        var (tableName, dbName) = DatabaseNames.GetTableAndDatabaseName<Trade>(security.SecurityType);
        var sqlPart = SqlReader<Trade>.GetSelectClause();
        var sql = @$"{sqlPart} FROM {tableName} WHERE AccountId = $AccountId AND SecurityId = $SecurityId AND OrderId = $OrderId AND IsOperational = 0";
        return await SqlReader.ReadMany<Trade>(tableName, dbName, _environmentString, sql, ("$AccountId", AccountId), ("$SecurityId", security.Id), ("$OrderId", orderId));
    }

    public async Task<Trade?> ReadTradeByExternalId(long externalTradeId)
    {
        var sqlPart = SqlReader<Trade>.GetSelectClause();
        foreach (var secType in Consts.SupportedSecurityTypes)
        {
            var (tableName, dbName) = DatabaseNames.GetTableAndDatabaseName<Trade>(secType);
            var sql = @$"{sqlPart} FROM {tableName} WHERE AccountId = $AccountId AND ExternalOrderId = $ExternalOrderId AND IsOperational = 0";
            var trade = await SqlReader.ReadOne<Trade>(tableName, dbName, _environmentString, sql, ("$AccountId", AccountId), ("$ExternalOrderId", externalTradeId));
            if (trade != null)
                return trade;
        }
        return null;
    }

    public async Task<Position?> ReadPosition(Security security, long positionId)
    {
        var (tableName, dbName) = DatabaseNames.GetTableAndDatabaseName<Position>(security.SecurityType);
        var sqlPart = SqlReader<Position>.GetSelectClause();
        var sql = @$"{sqlPart} FROM {tableName} WHERE AccountId = $AccountId AND SecurityId = $SecurityId AND PositionId = $PositionId";
        return await SqlReader.ReadOne<Position>(tableName, dbName, _environmentString, sql, ("$AccountId", AccountId), ("$SecurityId", security.Id), ("$PositionId", positionId));
    }

    public async Task<List<Position>> ReadPositions(DateTime start, OpenClose isOpenOrClose)
    {
        var results = new List<Position>();
        foreach (var secType in Consts.SupportedSecurityTypes)
        {
            var (tableName, dbName) = DatabaseNames.GetTableAndDatabaseName<Position>(secType);
            var openClosePart = isOpenOrClose == OpenClose.All ? "" : isOpenOrClose == OpenClose.OpenOnly ? "AND EndTradeId = 0 " : "AND EndTradeId <> 0";
            var sqlPart = SqlReader<Position>.GetSelectClause();
            var sql = @$"{sqlPart} FROM {tableName} WHERE AccountId = $AccountId AND UpdateTime >= $StartTime {openClosePart}ORDER BY Id";
            var positions = await SqlReader.ReadMany<Position>(tableName, dbName, _environmentString, sql, ("$AccountId", AccountId), ("$StartTime", start));
            results.AddRange(positions);
        }
        return results;
    }

    public async Task<Security?> ReadSecurity(ExchangeType exchange, string code, SecurityType type)
    {
        if (type == SecurityType.Unknown)
        {
            foreach (var secType in Consts.SupportedSecurityTypes)
            {
                var s = await ReadSecurity(exchange, code, secType);
                if (s != null) return s;
            }
            return null;
        }

        var tableName = DatabaseNames.GetDefinitionTableName(type);
        if (tableName.IsBlank())
            return null;
        string sql;
        if (type == SecurityType.Equity)
        {
            sql =
@$"
SELECT Id,Code,Name,Exchange,Type,SubType,LotSize,TickSize,Currency,Cusip,Isin,YahooTicker,IsShortable
FROM {tableName}
WHERE
    Code = $Code AND
    Exchange = $Exchange
";
            if (type == SecurityType.Equity)
                sql += $" AND Type IN ('{string.Join("','", SecurityTypes.StockTypes)}')";
        }
        else
        {
            sql = type == SecurityType.Fx
                ? @$"
SELECT Id,Code,Name,Exchange,Type,SubType,LotSize,TickSize,BaseCurrency,QuoteCurrency,IsMarginTradingAllowed,MaxLotSize,MinNotional,PricePrecision,QuantityPrecision
FROM {tableName}
WHERE
    IsEnabled = true AND
    Code = $Code AND
    Exchange = $Exchange
"
                : throw new NotImplementedException();
        }

        SqlReader<Security>? sqlHelper = null;
        return await SqlReader.ReadOne(tableName, DatabaseNames.StaticData, _environmentString, sql, Transform,
            ("$Code", code.ToUpperInvariant()), ("$Exchange", ExchangeTypeConverter.ToString(exchange)));

        Security Transform(SqliteDataReader r)
        {
            sqlHelper ??= new SqlReader<Security>(r);
            var security = sqlHelper.Read();
            security.FxInfo = ParseFxSecurityInfo(sqlHelper);
            return security;
        }
    }

    public async Task<List<Security>> ReadSecurities(List<int>? ids = null)
    {
        var results = new List<Security>();
        foreach (var exchange in Enum.GetValues<ExchangeType>())
        {
            if (exchange.IsUnknown()) continue;
            foreach (var secType in Consts.SupportedSecurityTypes)
            {
                var partialResults = await ReadSecurities(secType, exchange, ids);
                if (partialResults == null)
                    continue;
                results.AddRange(partialResults);
            }
        }
        return results;
    }

    public static string GetInClause<T>(string fieldName, List<T>? items, bool withStartingAnd, bool withEndingAnd)
    {
        var endingAnd = withEndingAnd ? " AND " : "";
        var startingAnd = withStartingAnd ? " AND " : "";
        return items.IsNullOrEmpty()
            ? ""
            : items.Count == 1
            ? $"{startingAnd}{fieldName} = {items[0]}{endingAnd}"
            : $"{startingAnd}{fieldName} IN ({string.Join(',', items)}){endingAnd}";
    }

    public async Task<List<Security>> ReadSecurities(SecurityType type, ExchangeType exchange, List<int>? ids = null)
    {
        var tableName = DatabaseNames.GetDefinitionTableName(type);
        if (tableName.IsBlank())
            return new List<Security>();
        var now = DateTime.Now.ToString("yyyy-MM-dd HH:mm:ss");
        var typeStr = type.ToString().ToUpperInvariant();
        var exchangeStr = exchange.ToString().ToUpperInvariant();
        var idClause = GetInClause("Id", ids, false, true);
        var exchangeClause = exchange.IsUnknown()
            ? ""
            : "AND Exchange = $Exchange";
        string sql;
        if (type == SecurityType.Equity)
        {
            sql =
@$"
SELECT Id,Code,Name,Exchange,Type,SubType,LotSize,TickSize,Currency,Cusip,Isin,YahooTicker,IsShortable
FROM {tableName}
WHERE
    {idClause}
    IsEnabled = true
    AND LocalEndDate > $LocalEndDate
    {exchangeClause}
";
            if (type == SecurityType.Equity)
                sql += $" AND Type IN ('{string.Join("','", SecurityTypes.StockTypes)}')";
        }
        else
        {
            sql = type == SecurityType.Fx
                ? @$"
SELECT Id,Code,Name,Exchange,Type,SubType,LotSize,TickSize,BaseCurrency,QuoteCurrency,IsMarginTradingAllowed,MaxLotSize,MinNotional,PricePrecision,QuantityPrecision
FROM {tableName}
WHERE
    {idClause}
    IsEnabled = true
    AND LocalEndDate > $LocalEndDate
    {exchangeClause}
"
                : throw new NotImplementedException();
        }

        SqlReader<Security>? sqlHelper = null;
        return await SqlReader.ReadMany(tableName, DatabaseNames.StaticData, _environmentString, sql, Read,
            ("$LocalEndDate", now), ("$Exchange", exchangeStr), ("$Type", typeStr));

        Security Read(SqliteDataReader r)
        {
            sqlHelper ??= new SqlReader<Security>(r);
            var security = sqlHelper.Read();
            security.SecurityType = SecurityTypeConverter.Parse(security.Type);
            security.ExchangeType = ExchangeTypeConverter.Parse(security.Exchange);
            security.FxInfo = ParseFxSecurityInfo(sqlHelper);
            return security;
        }
    }

    private static FxSecurityInfo? ParseFxSecurityInfo(SqlReader<Security> sqlHelper)
    {
        var baseCcy = sqlHelper.GetOrDefault<string>("BaseCurrency");
        var quoteCcy = sqlHelper.GetOrDefault<string>("QuoteCurrency");
        var isMarginTradingAllowed = sqlHelper.GetOrDefault<bool>("IsMarginTradingAllowed");
        var maxLotSize = sqlHelper.GetOrDefault<decimal?>("MaxLotSize");
        var minNotional = sqlHelper.GetOrDefault<decimal?>("MinNotional");
        if (baseCcy != null && quoteCcy != null)
        {
            var fxInfo = new FxSecurityInfo
            {
                BaseCurrency = baseCcy,
                QuoteCurrency = quoteCcy,
                IsMarginTradingAllowed = isMarginTradingAllowed,
                MaxLotSize = maxLotSize,
            };
            return fxInfo;
        }
        return null;
    }

    public async Task<List<FinancialStat>> ReadFinancialStats()
    {
        string sql =
@$"
SELECT SecurityId,MarketCap
FROM {DatabaseNames.FinancialStatsTable}
";
        return await SqlReader.ReadMany<FinancialStat>(DatabaseNames.FinancialStatsTable, DatabaseNames.StaticData, _environmentString, sql);
    }

    public async Task<List<FinancialStat>> ReadFinancialStats(int secId)
    {
        string sql =
@$"
SELECT SecurityId,MarketCap
FROM {DatabaseNames.FinancialStatsTable}
WHERE SecurityId = $SecurityId
";
        return await SqlReader.ReadMany<FinancialStat>(DatabaseNames.FinancialStatsTable, DatabaseNames.StaticData, _environmentString, sql, ("$SecurityId", secId));
    }

    public async Task<List<MissingPriceSituation>> ReadDailyMissingPriceSituations(IntervalType interval, SecurityType securityType)
    {
        var tableName = DatabaseNames.GetPriceTableName(interval, securityType);
        var sql = $@"SELECT * FROM (SELECT COUNT(StartTime) as Count, DATE(StartTime) as Date, SecurityId FROM {tableName}
GROUP BY DATE(startTime), SecurityId)";
        return await SqlReader.ReadMany(tableName, DatabaseNames.MarketData, _environmentString, sql, Transform);

        MissingPriceSituation Transform(SqliteDataReader r) => new(r.GetInt32("SecurityId"), r.GetDateTime("Date"), r.GetInt32("Count"), interval);
    }

    public async Task<List<OhlcPrice>> ReadPrices(int securityId, IntervalType interval, SecurityType securityType, DateTime start, DateTime? end = null, int priceDecimalPoints = 16)
    {
        var tableName = DatabaseNames.GetPriceTableName(interval, securityType);
        var dailyPriceSpecificColumn = securityType == SecurityType.Equity && interval == IntervalType.OneDay ? "AdjClose," : "";
        string sql =
@$"
SELECT SecurityId, Open, High, Low, Close, {dailyPriceSpecificColumn} Volume, StartTime
FROM {tableName}
WHERE
    SecurityId = $SecurityId AND
    StartTime > $StartTime
";
        if (end != null)
            sql += $" AND StartTime <= $EndTime";

        var parameters = new (string, object?)[]
        {
            ("$SecurityId", securityId),
            ("$StartTime", start),
            ("$EndTime", end),
        };
        return await SqlReader.ReadMany(tableName, DatabaseNames.MarketData, _environmentString, sql, Transform, parameters);

        OhlcPrice Transform(SqliteDataReader r)
        {
            var close = decimal.Round(r.GetDecimal("Close"), priceDecimalPoints);
            var price = new OhlcPrice
            (
                decimal.Round(r.GetDecimal("Open"), priceDecimalPoints),
                decimal.Round(r.GetDecimal("High"), priceDecimalPoints),
                decimal.Round(r.GetDecimal("Low"), priceDecimalPoints),
                close,
                decimal.Round(r.SafeGetDecimal("AdjClose", close), priceDecimalPoints),
                decimal.Round(r.GetDecimal("Volume"), priceDecimalPoints),
                r.GetDateTime("StartTime")
            );
            return price;
        }
    }

    public async IAsyncEnumerable<OhlcPrice> ReadPricesAsync(int securityId, IntervalType interval, SecurityType securityType, DateTime start, DateTime? end = null, int priceDecimalPoints = 16)
    {
        var tableName = DatabaseNames.GetPriceTableName(interval, securityType);
        var dailyPriceSpecificColumn = securityType == SecurityType.Equity && interval == IntervalType.OneDay ? "AdjClose," : "";
        string sql =
@$"
SELECT SecurityId, Open, High, Low, Close, {dailyPriceSpecificColumn} Volume, StartTime
FROM {tableName}
WHERE
    SecurityId = $SecurityId AND
    StartTime > $StartTime
";
        if (end != null)
            sql += $" AND StartTime <= $EndTime";

        using var connection = await Connect(DatabaseNames.MarketData);

        using var command = connection.CreateCommand();
        command.CommandText = sql;
        command.Parameters.AddWithValue("$SecurityId", securityId);
        command.Parameters.AddWithValue("$StartTime", start);
        command.Parameters.AddWithValue("$EndTime", end);

        using var r = await command.ExecuteReaderAsync();
        var count = 0;
        while (await r.ReadAsync())
        {
            var close = decimal.Round(r.GetDecimal("Close"), priceDecimalPoints);
            var price = new OhlcPrice
            (
                decimal.Round(r.GetDecimal("Open"), priceDecimalPoints),
                decimal.Round(r.GetDecimal("High"), priceDecimalPoints),
                decimal.Round(r.GetDecimal("Low"), priceDecimalPoints),
                close,
                decimal.Round(r.SafeGetDecimal("AdjClose", close), priceDecimalPoints),
                decimal.Round(r.GetDecimal("Volume"), priceDecimalPoints),
                r.GetDateTime("StartTime")
            );
            count++;
            yield return price;
        }
        if (_log.IsDebugEnabled)
            _log.Debug($"Read {count} entries from {tableName} table in {DatabaseNames.MarketData}.");
    }

    public async Task<List<OhlcPrice>> ReadPrices(int securityId, IntervalType interval, SecurityType securityType, DateTime end, int entryCount, int priceDecimalPoints = 16)
    {
        var tableName = DatabaseNames.GetPriceTableName(interval, securityType);
        var dailyPriceSpecificColumn = securityType == SecurityType.Equity && interval == IntervalType.OneDay ? "AdjClose," : "";
        string sql =
@$"
SELECT SecurityId, Open, High, Low, Close, {dailyPriceSpecificColumn} Volume, StartTime
FROM {tableName}
WHERE
    SecurityId = $SecurityId AND
    StartTime <= $StartTime
LIMIT $EntryCount
";

        using var connection = await Connect(DatabaseNames.MarketData);

        using var command = connection.CreateCommand();
        command.CommandText = sql;
        command.Parameters.AddWithValue("$SecurityId", securityId);
        command.Parameters.AddWithValue("$StartTime", end);
        command.Parameters.AddWithValue("$EntryCount", entryCount);

        using var r = await command.ExecuteReaderAsync();
        var results = new List<OhlcPrice>();
        while (await r.ReadAsync())
        {
            var close = decimal.Round(r.GetDecimal("Close"), priceDecimalPoints);
            var price = new OhlcPrice
            (
                decimal.Round(r.GetDecimal("Open"), priceDecimalPoints),
                decimal.Round(r.GetDecimal("High"), priceDecimalPoints),
                decimal.Round(r.GetDecimal("Low"), priceDecimalPoints),
                close,
                decimal.Round(r.SafeGetDecimal("AdjClose", close), priceDecimalPoints),
                decimal.Round(r.GetDecimal("Volume"), priceDecimalPoints),
                r.GetDateTime("StartTime")
            );
            results.Add(price);
        }
        if (_log.IsDebugEnabled)
            _log.Debug($"Read {results.Count} entries from {tableName} table in {DatabaseNames.MarketData}.");
        return results;
    }

    public async Task<Dictionary<int, List<ExtendedOhlcPrice>>> ReadAllPrices(List<Security> securities, IntervalType interval, SecurityType securityType, TimeRangeType range)
    {
        if (securities.Count == 0)
            return new();

        var now = DateTime.Today;
        var intervalStr = IntervalTypeConverter.ToIntervalString(interval);
        var start = TimeRangeTypeConverter.ConvertTimeSpan(range, OperatorType.Minus)(now);
        var dailyPriceSpecificColumn = securityType == SecurityType.Equity && interval == IntervalType.OneDay ? "AdjClose," : "";
        var tableName = DatabaseNames.GetPriceTableName(interval, securityType);
        string sql =
@$"
SELECT SecurityId, Open, High, Low, Close, {dailyPriceSpecificColumn} Volume, StartTime
FROM {tableName}
WHERE
    StartTime > $StartTime AND
    SecurityId IN 
";
        var ids = securities.Select((s, i) => (id: s.Id, param: $"$Id{i}")).ToArray();
        var securityMap = securities.ToDictionary(s => s.Id, s => s);
        sql = sql + "(" + string.Join(",", ids.Select(p => p.param)) + ")";

        using var connection = await Connect(DatabaseNames.MarketData);
        using var command = connection.CreateCommand();
        command.CommandText = sql;
        command.Parameters.AddWithValue("$StartTime", start);

        for (int i = 0; i < ids.Length; i++)
        {
            command.Parameters.AddWithValue(ids[i].param, ids[i].id);
        }
        using var r = await command.ExecuteReaderAsync();

        var results = new Dictionary<int, List<ExtendedOhlcPrice>>();
        while (await r.ReadAsync())
        {
            var close = r.GetDecimal("Close");
            var secId = r.GetInt32("SecurityId");
            if (!securityMap.TryGetValue(secId, out var sec))
                continue;
            var list = results.GetOrCreate(secId);
            var price = new ExtendedOhlcPrice
            (
                Code: sec.Code,
                Ex: sec.Exchange,
                O: r.GetDecimal("Open"),
                H: r.GetDecimal("High"),
                L: r.GetDecimal("Low"),
                C: close,
                AC: r.SafeGetDecimal("AdjClose", close),
                V: r.GetDecimal("Volume"),
                I: intervalStr,
                T: r.SafeGetString("StartTime").ParseDate("yyyy-MM-dd HH:mm:ss")
            );
            list.Add(price);
        }
        if (_log.IsDebugEnabled)
            _log.Debug($"Read {results.Count} entries from {tableName} table in {DatabaseNames.MarketData}.");
        return results;
    }

    public async Task<List<ExtendedOrderBook>> ReadOrderBooks(Security security, int level, DateTime date)
    {
        var tableName = DatabaseNames.GetOrderBookTableName(security.Code, security.ExchangeType, level);
        using var connection = await Connect(DatabaseNames.MarketData);
        using var command = connection.CreateCommand();
        command.CommandText = $"SELECT * FROM {tableName} WHERE SecurityId = {security.Id} AND DATE(Time) = '{date:yyyy-MM-dd}'";
        using var r = await command.ExecuteReaderAsync();
        var results = new List<ExtendedOrderBook>();
        while (await r.ReadAsync())
        {
            var time = r.GetDateTime("Time");
            var orderBook = new ExtendedOrderBook
            {
                SecurityId = security.Id,
                Time = time,
            };

            for (int i = 1; i < level + 1; i++)
            {
                var bid = new OrderBookLevel { Price = r.GetDecimal("B" + i), Size = r.GetDecimal("BS" + i) };
                orderBook.Bids.Add(bid);
                var ask = new OrderBookLevel { Price = r.GetDecimal("B" + i), Size = r.GetDecimal("BS" + i) };
                orderBook.Asks.Add(ask);
            }
            results.Add(orderBook);
        }
        if (_log.IsDebugEnabled)
            _log.Debug($"Read {results.Count} entries from {tableName} table in {DatabaseNames.MarketData}.");
        return results;
    }
}<|MERGE_RESOLUTION|>--- conflicted
+++ resolved
@@ -106,15 +106,9 @@
     public async Task<List<OrderState>> ReadOrderStates(Security security, DateTime start, DateTime end)
     {
         var sqlPart = SqlReader<OrderState>.GetSelectClause();
-<<<<<<< HEAD
-        var (tableName, dbName) = DatabaseNames.GetTableAndDatabaseName<Order>(security.SecurityType);
-        var sql = @$"{sqlPart} FROM {tableName} WHERE SecurityId = {security.Id} AND CreateTime >= $StartTime AND UpdateTime <= $EndTime";
-        return await SqlReader.ReadMany<OrderState>(tableName, dbName, _environmentString, sql, ("$StartTime", start), ("$EndTime", end));
-=======
         var (tableName, dbName) = DatabaseNames.GetTableAndDatabaseName<OrderState>(security.SecurityType);
         var sql = @$"{sqlPart} FROM {tableName} WHERE AccountId = $AccountId AND SecurityId = {security.Id} AND Time >= $StartTime AND Time <= $EndTime";
         return await SqlReader.ReadMany<OrderState>(tableName, dbName, _environmentString, sql, ("$AccountId", AccountId), ("$StartTime", start), ("$EndTime", end));
->>>>>>> 8890e2ba
     }
 
     public async Task<List<Order>> ReadOrders(Security security, List<long> ids)
