﻿using TradeCommon.Essentials.Accounts;

namespace TradeCommon.Essentials.Portfolios;

/// <summary>
/// Portfolio is an aggregation of positions including cash-position (uninvested/free cash).
/// </summary>
public record Portfolio
{
    public Dictionary<int, Position> Positions { get; } = new();
<<<<<<< HEAD
    public Dictionary<int, decimal> InitialQuantities { get; } = new();
=======

    public Dictionary<int, Position> Assets { get; } = new();
>>>>>>> 9e3a36b8

    public Portfolio(Account account)
    {
        var start = DateTime.UtcNow;
        foreach (var balance in account.Balances)
        {
<<<<<<< HEAD
            var p = new Position
            {
                AccountId = balance.AccountId,
                SecurityId = balance.AssetId,
                Currency = balance.AssetCode,
                Id = -1,
=======
            var position = new Position
            {
                Id = -1,
                AccountId = balance.AccountId,
                SecurityId = balance.AssetId,
                SecurityCode = balance.AssetCode,
                BaseAssetId = balance.AssetId,
                QuoteAssetId = balance.AssetId,
>>>>>>> 9e3a36b8
                Price = 0,
                Quantity = balance.FreeAmount,
                LockQuantity = balance.LockedAmount,
                RealizedPnl = 0,
                StartTime = start,
                UpdateTime = start,
            };
<<<<<<< HEAD
            Positions[balance.AssetId] = p;
            InitialQuantities[balance.AssetId] = balance.FreeAmount;
        }
    }

    public decimal GetInitialFreeAmount(int securityId)
    {
        if (InitialQuantities.TryGetValue(securityId, out var q))
        {
            return q;
=======
            Assets[position.SecurityId] = position;
        }
    }

    public decimal GetNotional(int securityId)
    {
        if (Positions.TryGetValue(securityId, out var p))
        {
            return p.Quantity * p.Price;
>>>>>>> 9e3a36b8
        }
        return 0;
    }

<<<<<<< HEAD
    public decimal GetNotional(int securityId)
    {
        if (Positions.TryGetValue(securityId, out var p))
        {
            return p.Quantity * p.Price;
        }
        return 0;
    }

=======
>>>>>>> 9e3a36b8
    public decimal GetTotalRealizedPnl(int securityId)
    {
        if (Positions.TryGetValue(securityId, out var p))
        {
            return p.RealizedPnl;
        }
        return 0;
    }
}<|MERGE_RESOLUTION|>--- conflicted
+++ resolved
@@ -8,26 +8,14 @@
 public record Portfolio
 {
     public Dictionary<int, Position> Positions { get; } = new();
-<<<<<<< HEAD
-    public Dictionary<int, decimal> InitialQuantities { get; } = new();
-=======
 
     public Dictionary<int, Position> Assets { get; } = new();
->>>>>>> 9e3a36b8
 
     public Portfolio(Account account)
     {
         var start = DateTime.UtcNow;
         foreach (var balance in account.Balances)
         {
-<<<<<<< HEAD
-            var p = new Position
-            {
-                AccountId = balance.AccountId,
-                SecurityId = balance.AssetId,
-                Currency = balance.AssetCode,
-                Id = -1,
-=======
             var position = new Position
             {
                 Id = -1,
@@ -36,7 +24,6 @@
                 SecurityCode = balance.AssetCode,
                 BaseAssetId = balance.AssetId,
                 QuoteAssetId = balance.AssetId,
->>>>>>> 9e3a36b8
                 Price = 0,
                 Quantity = balance.FreeAmount,
                 LockQuantity = balance.LockedAmount,
@@ -44,18 +31,6 @@
                 StartTime = start,
                 UpdateTime = start,
             };
-<<<<<<< HEAD
-            Positions[balance.AssetId] = p;
-            InitialQuantities[balance.AssetId] = balance.FreeAmount;
-        }
-    }
-
-    public decimal GetInitialFreeAmount(int securityId)
-    {
-        if (InitialQuantities.TryGetValue(securityId, out var q))
-        {
-            return q;
-=======
             Assets[position.SecurityId] = position;
         }
     }
@@ -65,23 +40,10 @@
         if (Positions.TryGetValue(securityId, out var p))
         {
             return p.Quantity * p.Price;
->>>>>>> 9e3a36b8
         }
         return 0;
     }
 
-<<<<<<< HEAD
-    public decimal GetNotional(int securityId)
-    {
-        if (Positions.TryGetValue(securityId, out var p))
-        {
-            return p.Quantity * p.Price;
-        }
-        return 0;
-    }
-
-=======
->>>>>>> 9e3a36b8
     public decimal GetTotalRealizedPnl(int securityId)
     {
         if (Positions.TryGetValue(securityId, out var p))
